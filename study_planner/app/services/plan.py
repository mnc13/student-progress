<<<<<<< HEAD
# app/services/plan.py
from datetime import timedelta, date, datetime
from functools import lru_cache
from typing import List, Dict, Any, Optional
import os
import json
import math
import random
from collections import Counter
import re

from sqlalchemy.orm import Session
from sqlalchemy import select, and_
=======
from __future__ import annotations

"""
app/services/plan.py

Unified planning module:
- Groq / LLM initialization tolerant to deprecation or missing key
- JSON prompt + retry + fallback logic
- Topic-plan prompt with basics / focus / study_path
- Fallback task generator
- Task persistence & enrichment logic
"""

from datetime import timedelta, date
from typing import List, Dict, Any, Optional
import logging
from urllib.parse import quote_plus

from sqlalchemy.orm import Session
from sqlalchemy import select, delete
>>>>>>> 7c62fda1

from app.models.entities import PastItem, UpcomingEvent, StudyTask
from app.core.config import settings

<<<<<<< HEAD

# -------- LLM / Groq client --------

@lru_cache
def get_groq_client():
    """
    Return a cached Groq client. Raises a clear error if the key isn't set.
    Import happens inside to avoid hard dependency at import time.
    """
    from groq import Groq  # local import to keep module import cheap
    key = getattr(settings, "GROQ_API_KEY", None) or os.getenv("GROQ_API_KEY")
    if not key:
        raise RuntimeError("Missing GROQ_API_KEY. Set it in your environment or settings.")
    return Groq(api_key=key)


DEFAULT_MODEL: str = getattr(settings, "GROQ_MODEL", "llama-3.3-70b-versatile")

SYSTEM_PROMPT = (
    "You are a medical education coach. Create concise, actionable study tasks for MBBS students. "
    "Use evidence-based strategies (spaced repetition, active recall, case-based learning, interleaving). "
    "Keep each task specific and time-bounded. Output JSON ONLY following the schema.\n"
    "STRICT RULES:\n"
    "- REQUIRED FIELDS per task: title (<=120 chars), due_date (YYYY-MM-DD), hours (1–3).\n"
    "- OPTIONAL DETAIL FIELDS (encouraged): modality (e.g., 'Anki', 'OSCE drill', 'MCQ timed'), "
    "  focus (key subtopics), resource_hints (short list), deliverable (what to produce), "
    "  practice_count (e.g., number of items/MCQs), notes (1–2 concise lines).\n"
    "- Generate ORIGINAL task titles; avoid boilerplate archetypes repeated across topics.\n"
    "- Vary modalities and subfocus (e.g., nerves/vessels/spaces; radiographs; OSPE/OSCE checklists; diagram redraws).\n"
    "- Organize tasks like a routine: progressive difficulty, alternate modalities (read -> recall -> cases -> MCQs -> refine).\n"
    "- Prefer evenly spaced dates between today and the event date; avoid multiple tasks on the same day unless the event is < 3 days away.\n"
    "- Use MBBS-appropriate verbs and artifacts (Anki/flashcards, OSCE-style cases, MCQs, images/radiographs, diagrams).\n"
    "- Never include commentary, markdown, or code — JSON only.\n"
    "RESPONSE SCHEMA:\n"
    "{ \"tasks\": [ { "
    "\"title\": \"str\", "
    "\"due_date\": \"YYYY-MM-DD\", "
    "\"hours\": 1, "
    "\"modality\": \"str (optional)\", "
    "\"focus\": [\"str\", \"str\"] (optional), "
    "\"resource_hints\": [\"str\", \"str\"] (optional), "
    "\"deliverable\": \"str (optional)\", "
    "\"practice_count\": 30 (optional), "
    "\"notes\": \"str (optional)\" } ] }"
)

# ---- LLM call wrapper ----
def _llm_plan(messages: List[Dict[str, Any]], model_override: Optional[str]) -> List[Dict[str, Any]]:
    """
    Call Groq chat.completions and return a list of tasks (dicts).
    On any failure or bad JSON, return [] so the caller can fallback.
    """
    try:
        client = get_groq_client()
        chosen_model = model_override or DEFAULT_MODEL
        print("Using Groq model:", chosen_model)
    except Exception as e:
        print("Groq client error:", e)
        return []
=======
log = logging.getLogger(__name__)

# --- Patch internal Groq httpx wrappers to drop unsupported "proxies" kwarg ---
try:
    from groq._base_client import SyncHttpxClientWrapper
    _orig_init = SyncHttpxClientWrapper.__init__

    def _patched_init(self, *args, **kwargs):
        kwargs.pop("proxies", None)
        return _orig_init(self, *args, **kwargs)

    SyncHttpxClientWrapper.__init__ = _patched_init
except Exception:
    pass

# --- Groq client init ---
_client = None
def _init_groq_client():
    global _client
    if not settings.HAS_GROQ:
        _client = None
        return
    try:
        from groq import Groq
        _client = Groq(api_key=settings.GROQ_API_KEY)
        log.info("[LLM] Groq client initialized.")
    except Exception as e:
        log.error("[LLM] initialization error: %s", e, exc_info=True)
        _client = None

_init_groq_client()

DEFAULT_MODEL = getattr(settings, "GROQ_MODEL", "llama-3.3-70b-versatile")

# --- Prompts ---
SYSTEM_TASK_PROMPT = (
    "You are a medical education coach for MBBS students. "
    "Create concise, actionable tasks using evidence-based strategies (active recall, cases, MCQs). "
    "Output strict JSON."
)
SYSTEM_ENRICH_PROMPT = (
    "You are an MBBS content curator. For each topic, list 4-8 high-yield subtopics and 3-6 trusted resources (title, url, kind). "
    "Return strict JSON."
)
SYSTEM_SUBTOPIC_MAP = (
    "You are an MBBS academic coach. Extract exam-relevant subtopics and build a stepwise study map (modality, action, deliverable, time). "
    "Return STRICT JSON, no commentary."
)
>>>>>>> 7c62fda1

def _chat_json(messages: List[Dict[str, Any]], *, max_tokens: int = 2000) -> Optional[Dict[str, Any]]:
    if _client is None:
        return None
    try:
<<<<<<< HEAD
        resp = client.chat.completions.create(
            model=chosen_model,
            temperature=0.6,          # more variety while keeping structure
            max_tokens=1600,          # allow richer details
            messages=messages,
=======
        resp = _client.chat.completions.create(
            model=DEFAULT_MODEL,
            temperature=0.2,
            max_tokens=max_tokens,
>>>>>>> 7c62fda1
            response_format={"type": "json_object"},
            messages=messages,
        )
        content = resp.choices[0].message.content
    except Exception as e:
<<<<<<< HEAD
        print("Groq completion error:", e)
        return []
=======
        log.error("[LLM] chat failed: %s", e, exc_info=True)
        return None
>>>>>>> 7c62fda1

    try:
<<<<<<< HEAD
        parsed = json.loads(content or "{}")
        if isinstance(parsed, dict) and isinstance(parsed.get("tasks"), list):
            return parsed["tasks"]
        if isinstance(parsed, list):
            return parsed
    except Exception as e:
        print("JSON parse error:", e)
    return []


def _evenly_spread_dates(n: int, start: date, end: date) -> List[date]:
    """Return n dates from start..end inclusive, roughly evenly spaced and strictly non-decreasing."""
    if start > end:
        start, end = end, start
    if n <= 1:
        return [end]
    total_days = (end - start).days
    if total_days <= 0:
        return [end for _ in range(n)]
    # spread including both ends
    return [start + timedelta(days=round(i * total_days / (n - 1))) for i in range(n)]


def _sanitize_title(t: str, topic: str) -> str:
    t = (t or "").strip()
    if not t:
        return f"Study block: {topic}"
    if len(t) > 120:
        t = t[:118] + "…"
    return t


def _is_mbbs_relevant(title: str) -> bool:
    # very soft heuristic; we only flag obviously generic items
    generic = ["study", "read", "note", "research", "google", "random"]
    return not all(g in title.lower() for g in generic)


def _shorten_with_ellipsis_at_word_boundary(s: str, limit: int) -> str:
    s = (s or "").strip()
    if len(s) <= limit:
        return s
    # keep to nearest previous word boundary to avoid ugly partials
    cut = s[:limit]
    cut = re.sub(r"\W*\w*$", "", cut)  # drop partial trailing word
    if not cut:
        cut = s[:limit]
    return cut + "…"


# ---------- Tag normalization (robust & compact) ----------

_TAG_MAX = 14  # hard cap per tag; if longer, drop the tag entirely (no ellipsis)
_ALLOWED_TAGS = {
    # modality canonicalization
    "anki": "Anki",
    "flash": "Anki",
    "flashcards": "Anki",
    "mcq": "MCQ",
    "quiz": "MCQ",
    "case": "Cases",
    "cases": "Cases",
    "vignette": "Cases",
    "diagram": "Diagram",
    "redraw": "Diagram",
    "osce": "OSCE",
    "ospe": "OSCE",
    "reading": "Reading",
    "read": "Reading",
}

_FOCUS_MAP = {
    # map verbose focus to compact codes
    "high-yield": "HY",
    "high yield": "HY",
    "integrations": "Integrations",
    "stations": "Stations",
    "steps": "Steps",
    "radiographs": "Radiographs",
    "images": "Images",
    "landmarks": "Landmarks",
    "relations": "Relations",
}

_DELIVERABLE_MAP = {
    "concept map": "Concept map",
    "outline": "Outline",
    "checklist": "Checklist",
    "error log": "Error log",
    "notes": "Notes",
    "labeled diagram": "Labeled diagram",
}


def _canon_from_text(text: str) -> Optional[str]:
    t = (text or "").strip().lower()
    if not t:
        return None
    for key, val in _ALLOWED_TAGS.items():
        if key in t:
            return val
    return None


def _compress_focus_tokens(focus: Any, topic: str) -> List[str]:
    """
    Return up to 2 short focus tags.
    - drop tokens that repeat or include the topic
    - ignore tokens with ':' (like 'focus: Clinical Anatomy')
    - map verbose -> compact when possible
    """
    if not isinstance(focus, list):
        return []
    out = []
    topic_l = (topic or "").lower()
    for raw in focus:
        tok = str(raw or "").strip()
        if not tok or ":" in tok:
            continue
        tl = tok.lower()
        if topic_l and (topic_l in tl):
            continue
        # compact mapping
        for k, v in _FOCUS_MAP.items():
            if k in tl:
                tok = v
                break
        # drop overly long focus tokens
        if len(tok) > _TAG_MAX:
            continue
        # dedupe case-insensitive
        if all(tok.lower() != o.lower() for o in out):
            out.append(tok)
        if len(out) >= 2:
            break
    return out


def _deliverable_tag(text: Any) -> Optional[str]:
    t = str(text or "").strip().lower()
    if not t:
        return None
    for k, v in _DELIVERABLE_MAP.items():
        if k in t:
            return v
    # last resort: keep a very short token if it is short enough
    if len(t) <= 10:
        return t.capitalize()
    return None


def _extract_detail_tags(task: Dict[str, Any], topic: str) -> List[str]:
    """
    Convert rich optional fields into compact, standardized tags.
    Rules:
      - Use canonical tags for modality.
      - Practice count attaches to MCQ as 'MCQ xN'; otherwise 'N items'.
      - Focus: up to 2 short tokens, skipping topic and 'focus:' noise.
      - Deliverable: mapped to an approved short tag.
      - No ellipses inside tags; if too long, drop.
      - Max 3 tags total.
    """
    tags: List[str] = []

    # 1) Modality
    modality = str(task.get("modality", "") or "").strip()
    mtag = _canon_from_text(modality)
    if mtag:
        tags.append(mtag)

    # 2) Practice count
    pc = task.get("practice_count")
    pc_int = None
    try:
        if pc is not None:
            pc_int = int(pc)
    except Exception:
        pc_int = None
    if pc_int and pc_int > 0:
        if "MCQ" in tags:
            tags.append(f"x{pc_int}")  # pairs with MCQ
        else:
            # keep short; if too long, drop later
            tags.append(f"{pc_int} items")

    # 3) Focus
    tags.extend(_compress_focus_tokens(task.get("focus"), topic))

    # 4) Deliverable
    dtag = _deliverable_tag(task.get("deliverable"))
    if dtag:
        tags.append(dtag)

    # 5) Filter by length and allowed chars; dedupe
    cleaned: List[str] = []
    seen = set()
    for t in tags:
        t = (t or "").strip()
        if not t:
            continue
        if len(t) > _TAG_MAX:
            continue
        key = t.lower()
        if key not in seen:
            seen.add(key)
            cleaned.append(t)

    # 6) Keep order, cap at 3 tags
    return cleaned[:3]


def _enrich_title_with_details(base_title: str, task: Dict[str, Any], topic: str) -> str:
    """
    Add up to 3 compact standardized tags, keeping <=120 chars.
    We only add tags if there's enough room for at least '  [XXXX]'.
    """
    base = _sanitize_title(base_title, topic)
    tags = _extract_detail_tags(task, topic)
    if not tags:
        return base

    # Build suffix incrementally; stop when exceeding 120
    suffix = ""
    for tag in tags:
        candidate = f"{suffix} [{tag}]"
        if len(base) + len(candidate) <= 120:
            suffix = candidate
        else:
            break
    return base + suffix


# ---------- Fallback plan (varied, spaced, with detail fields) ----------

def _fallback_plan(upc: UpcomingEvent, weak_topics: List[str], today: date) -> List[Dict[str, Any]]:
    """
    Rule-based backup when LLM is unavailable or returns invalid JSON.
    Evenly spread tasks from 'today'..'upc.date' (inclusive), vary titles, and weave weak topics.
    Includes optional details that postprocessor can compress into titles.
    """
    end = upc.date
    if end < today:
        end = today

    # decide task count by horizon (aim 4–6)
    horizon = (end - today).days
    n = 6 if horizon >= 10 else 5 if horizon >= 5 else max(4, min(5, horizon + 1))

    topic = upc.topic
    weak_hint = ", ".join([w for w in weak_topics[:2]]) if weak_topics else None

    plan = [
        {
            "title": f"Concept map + core reading: {topic}",
            "modality": "Reading + concept map",
            "focus": [topic],
            "resource_hints": ["BRS/standard text", "class notes"],
            "deliverable": "concept map",
        },
        {
            "title": f"Active recall drill: {topic}",
            "modality": "Anki",
            "focus": ([weak_hint] if weak_hint else []) + ["high-yield"],
            "resource_hints": ["Anki deck", "self-made cloze"],
            "practice_count": 80,
            "deliverable": "notes",
        },
        {
            "title": f"Diagram redraw + labeling: {topic}",
            "modality": "diagram",
            "focus": ["relations", "landmarks"],
            "resource_hints": ["atlas images"],
            "deliverable": "labeled diagram",
        },
        {
            "title": f"Clinical vignettes + images: {topic}",
            "modality": "cases",
            "focus": ["radiographs", "images"],
            "resource_hints": ["case bank", "radiology set"],
            "practice_count": 15,
            "deliverable": "notes",
        },
        {
            "title": f"MCQ set (timed) + error log: {topic}",
            "modality": "MCQ timed",
            "focus": (([weak_hint] if weak_hint else []) + ["integrations"]),
            "resource_hints": ["MCQ bank"],
            "practice_count": 40,
            "deliverable": "error log",
        },
        {
            "title": f"OSCE/OSPE checklist & quick recap: {topic}",
            "modality": "OSCE",
            "focus": ["stations", "steps"],
            "resource_hints": ["OSCE checklist"],
            "deliverable": "checklist",
        },
    ]

    dates = _evenly_spread_dates(n, today, end)

    # hour heuristics (1–3)
    base = max(1, min(3, upc.hours // max(1, n)))
    hours = [max(1, min(3, base)) for _ in range(n)]
    for i, p in enumerate(plan[:n]):
        mm = str(p.get("modality", "")).lower()
        if any(k in mm for k in ["mcq", "case", "osce"]):
            hours[i] = min(3, hours[i] + 1)

    out = []
    for i in range(n):
        item = {
            "title": plan[i]["title"],
            "due_date": dates[i].isoformat(),
            "hours": int(hours[i]),
        }
        item.update({k: v for k, v in plan[i].items() if k not in ["title"]})
        out.append(item)
    return out


# ---------- Post-processing ----------

def _postprocess_tasks(
    raw_tasks: List[Dict[str, Any]],
    upc: UpcomingEvent,
    today: date,
) -> List[Dict[str, Any]]:
    """
    Enforce:
    - 4–6 tasks
    - hours 1–3 (int)
    - due_date clamped between today and event date
    - titles unique, short, original-ish
    - routine spacing if clustered
    - integrate optional detail fields into titles as compact, standardized tags (no ellipses)
    """
    if not raw_tasks:
        return []

    # 1) Coerce + basic validation
    coerced: List[Dict[str, Any]] = []
    for t in raw_tasks:
        try:
            base_title = str(t.get("title", ""))
            title = _enrich_title_with_details(_sanitize_title(base_title, upc.topic), t, upc.topic)
            hours = int(t.get("hours", 1))
            hours = max(1, min(3, hours))
            due_s = str(t.get("due_date", upc.date.isoformat()))
            d = date.fromisoformat(due_s[:10])  # accept date or datetime
        except Exception:
            d = upc.date
            title = _sanitize_title("Study block", upc.topic)
            hours = 1

        # clamp date
        if d < today:
            d = today
        if d > upc.date:
            d = upc.date

        coerced.append({"title": title, "due_date": d, "hours": hours})

    # 2) Enforce count 4–6
    if len(coerced) < 4:
        pads_needed = 4 - len(coerced)
        scaffold = [
            "Active recall (flashcards)",
            "Image review & labeling",
            "MCQ set + error log",
            "Case vignette walkthrough",
        ]
        for i in range(pads_needed):
            coerced.append(
                {
                    "title": f"{scaffold[i % len(scaffold)]}: {upc.topic}",
                    "due_date": upc.date,
                    "hours": 1,
                }
            )
    elif len(coerced) > 6:
        coerced = coerced[:6]

    # 3) De-duplicate titles (light normalization)
    seen = set()
    uniq: List[Dict[str, Any]] = []
    for t in coerced:
        key = t["title"].strip().lower()
        if key in seen or key == upc.topic.strip().lower():
            suffix = random.choice([" (recall)", " (MCQs)", " (cases)", " (diagram)"])
            new_title = (t["title"] + suffix)[:120]
            key = new_title.strip().lower()
            t["title"] = new_title
        if key not in seen:
            seen.add(key)
            uniq.append(t)
    coerced = uniq

    # 4) Force routine spacing if dates are too clustered
    dates = [t["due_date"] for t in coerced]
    counts = Counter(dates)
    # re-spread if ANY duplicate day exists OR if we have fewer than (len(coerced) - 1) unique days
    if any(c > 1 for c in counts.values()) or len(counts) < len(coerced) - 1:
        spread = _evenly_spread_dates(len(coerced), today, upc.date)
        # stable mapping so titles/dates look intentional
        for i, t in enumerate(sorted(coerced, key=lambda x: (x["due_date"], x["title"]))):
            t["due_date"] = spread[i]

    # 5) Soft MBBS relevance nudges
    for t in coerced:
        if not _is_mbbs_relevant(t["title"]):
            t["title"] = f"Clinically-applied study: {upc.topic} (MCQs + cases)"

    # 6) Final coerce to serializable dicts
    finalized = [
        {"title": t["title"], "due_date": t["due_date"].isoformat(), "hours": int(t["hours"])}
        for t in coerced
    ]
    return finalized


=======
        return json.loads(content)
    except Exception as e:
        log.error("[LLM] JSON parse failed: %s — content: %s", e, content, exc_info=True)
        return None

# --- PubMed & URL helpers ---
def _pubmed_search_url(query: str, *, filters: Optional[Dict[str, str]] = None) -> str:
    base = "https://pubmed.ncbi.nlm.nih.gov/?term="
    url = base + quote_plus(query)
    if filters:
        for k, v in filters.items():
            url += f"&{quote_plus(k)}={quote_plus(v)}"
    return url

def _pubmed_esearch_url(query: str, *, retmax: int = 100) -> str:
    base = "https://eutils.ncbi.nlm.nih.gov/entrez/eutils/esearch.fcgi"
    params = f"?db=pubmed&retmode=json&retmax={retmax}&term={quote_plus(query)}"
    return base + params

def _mesh_browse_url(term: str) -> str:
    return "https://meshb.nlm.nih.gov/search?query=" + quote_plus(term)

def _bookshelf_search_url(q: str) -> str:
    return "https://www.ncbi.nlm.nih.gov/books/?term=" + quote_plus(q)

def _radiopaedia_search_url(q: str) -> str:
    return "https://radiopaedia.org/search?lang=us&q=" + quote_plus(q)

def _build_pubmed_queries(topic: str, subtopics: List[str]) -> Dict[str, Any]:
    topic_q = topic.strip()
    base_q = f"({topic_q})"
    recent = {"filter": "years.5"}
    bundle: Dict[str, Any] = {
        "topic": topic_q,
        "overview": {
            "pubmed_ui": _pubmed_search_url(base_q, filters=recent),
            "pubmed_esearch": _pubmed_esearch_url(base_q),
            "mesh": _mesh_browse_url(topic_q),
            "bookshelf": _bookshelf_search_url(topic_q),
        },
        "angles": {
            "reviews": _pubmed_search_url(f"{base_q} AND (review[Publication Type])", filters=recent),
            "guidelines": _pubmed_search_url(f"{base_q} AND (guideline[Publication Type])", filters=recent),
            "imaging": _pubmed_search_url(f"{base_q} AND (diagnostic imaging[MeSH Terms])", filters=recent),
        },
        "by_subtopic": [],
        "adjacent": {"radiopaedia": _radiopaedia_search_url(topic_q)}
    }
    for st in (subtopics or [])[:10]:
        stq = st.strip()
        if not stq:
            continue
        q = f'("{topic_q}") AND ("{stq}"[Title/Abstract] OR "{stq}"[MeSH Terms])'
        bundle["by_subtopic"].append({
            "subtopic": stq,
            "pubmed_ui": _pubmed_search_url(q, filters=recent),
            "pubmed_esearch": _pubmed_esearch_url(q),
            "mesh": _mesh_browse_url(stq),
        })
    return bundle

# --- Fallback plan for tasks ---
def _fallback_plan(upc: UpcomingEvent, weak_topics: List[str]) -> List[Dict[str, Any]]:
    log.info("[LLM] using fallback plan for %s", upc.topic)
    due = upc.date
    blocks = [
        {"title": f"Read core concepts of {upc.topic}", "days_before": 7, "hours": max(1, upc.hours//5)},
        {"title": f"Active recall: {upc.topic}", "days_before": 5, "hours": max(1, upc.hours//6)},
        {"title": f"Case studies & images: {upc.topic}", "days_before": 3, "hours": max(1, upc.hours//6)},
        {"title": f"MCQ practice & review: {upc.topic}", "days_before": 2, "hours": max(1, upc.hours//6)},
        {"title": f"Final summary & test: {upc.topic}", "days_before": 0, "hours": 1},
    ]
    if weak_topics:
        blocks.insert(1, {
            "title": f"Remediate weak: {', '.join(weak_topics[:2])}",
            "days_before": 6,
            "hours": 2
        })
    tasks: List[Dict[str, Any]] = []
    for b in blocks:
        d = (due - timedelta(days=b["days_before"])).isoformat()
        tasks.append({"title": b["title"], "due_date": d, "hours": b["hours"], "topic": upc.topic})
    return tasks

# --- New: LLM topic plan with “basics / focus / study_path” prompt ---
def _llm_topic_plan_with_path(
    upc: UpcomingEvent, weak_topics: List[str]
) -> List[Dict[str, Any]]:
    # Build the prompt
    user = {
        "role": "user",
        "content": f"""
You are a medical education coach.  

Topic: "{upc.topic}"
Historically weak subtopics: {', '.join(weak_topics)}  

Produce EXACT JSON with this schema (no extra keys):
{{
  "topic": "str",
  "basics": ["str", ...],
  "focus": ["str", ...],
  "study_path": [
    {{
      "step": 1,
      "modality": "Active Recall",
      "target": "str",
      "deliverable": "str"
    }},
    {{
      "step": 2,
      "modality": "Case-based Learning",
      "target": "str",
      "deliverable": "str"
    }},
    {{
      "step": 3,
      "modality": "MCQ Practice",
      "target": "str",
      "deliverable": "str"
    }},
    {{
      "step": 4,
      "modality": "Review",
      "target": "str",
      "deliverable": "str"
    }}
  ]
}}
"""
    }
    messages = [{"role": "system", "content": SYSTEM_TASK_PROMPT}, user]

    data = _chat_json(messages)
    if not (isinstance(data, dict) and "study_path" in data and "basics" in data):
        log.warning("[LLM] detailed plan with path failed for %s, fallback to simpler plan", upc.topic)
        return []  # fallback upstream will handle

    # Translate study_path into tasks
    tasks: List[Dict[str, Any]] = []
    for step in data["study_path"]:
        mod = step.get("modality")
        tgt = step.get("target")
        title = f"{mod}: {tgt}" if tgt else mod
        tasks.append({
            "title": title,
            "topic": upc.topic,
            "modality": mod,
            "focus": [tgt] if tgt else []
        })
    return tasks

# --- Existing LLM topic plan (fallback) ---
def _llm_topic_plan(upc: UpcomingEvent, weak_topics: List[str]) -> List[Dict[str, Any]]:
    messages = [
        {"role": "system", "content": SYSTEM_TASK_PROMPT},
        {
            "role": "user",
            "content": f"""
Create a short study plan for topic "{upc.topic}". Available hours: {upc.hours}. Weak topics: {', '.join(weak_topics)}.

Output strict JSON:
{{ "tasks": [ {{ "title":"str", "topic":"str", "due_date":"YYYY-MM-DD", "hours": int, "subtopics":["str"], "resources":[{{"title","url","kind"}}] }} ] }}
"""
        },
    ]
    data = _chat_json(messages)
    if not data or "tasks" not in data or not isinstance(data["tasks"], list):
        return []
    tasks: List[Dict[str, Any]] = []
    for t in data["tasks"]:
        try:
            due = t["due_date"]
            hrs = int(t.get("hours", 1))
            title = t["title"]
            sub = list(t.get("subtopics", []))
            res = list(t.get("resources", []))
            tasks.append({
                "title": title,
                "topic": upc.topic,
                "due_date": due,
                "hours": hrs,
                "subtopics": sub,
                "resources": res,
            })
        except Exception:
            continue
    return tasks

# --- Persist tasks to DB + orchestration ---
>>>>>>> 7c62fda1
def generate_study_tasks(
    db: Session,
    student_id: int,
    course: str,
<<<<<<< HEAD
    model: Optional[str] = None,
) -> List[Dict[str, Any]]:
    """
    Generate tasks ONLY for the selected course. Idempotent per event.
    Returns a list of plain dicts (serialized before commit) to avoid
    SQLAlchemy ObjectDeletedError / expired attributes issues.
    """
    today = date.today()

    # Upcoming events for this course
    upcomings = db.scalars(
=======
    *,
    final_only: bool = False,
    use_llm: bool = True
) -> List[StudyTask]:
    upcs = db.scalars(
>>>>>>> 7c62fda1
        select(UpcomingEvent).where(
            UpcomingEvent.student_id == student_id,
            UpcomingEvent.course == course,
        )
    ).all()

    past = db.scalars(
<<<<<<< HEAD
        select(PastItem).where(
            PastItem.student_id == student_id,
            PastItem.course == course,
        )
    ).all()
    weak_topics = [p.topic for p in past if getattr(p, "mark", 0) < 0.5]

    created_tasks: List[StudyTask] = []

    for upc in upcomings:
        # ---- Idempotency: skip if tasks already exist for this event ----
        existing = db.scalars(
            select(StudyTask).where(
                and_(
                    StudyTask.student_id == student_id,
                    StudyTask.course == upc.course,
                    StudyTask.event_idx == upc.idx,
                )
            )
        ).first()
        if existing:
            # already generated for this event; skip creating duplicates
            continue

        user_prompt = {
            "role": "user",
            "content": f"""
Student is preparing for upcoming topic "{upc.topic}" in the course "{upc.course}" on {upc.date}.
They have approximately {upc.hours} study hours in total before the event.
Historically weak topics for this course: {", ".join(weak_topics) if weak_topics else "None"}.

Create 4–6 granular tasks with:
- REQUIRED: "title" (<=120 chars, ORIGINAL), "due_date" (YYYY-MM-DD, strictly between today ({today}) and the event date ({upc.date})), "hours" (integer 1–3).
- OPTIONAL (encouraged): "modality", "focus" (list), "resource_hints" (list), "deliverable", "practice_count", "notes".
- Avoid placing multiple tasks on the same calendar day unless {upc.date} is within 3 days of {today}.
- Spread like a routine (progression + interleaving), and tie at least one task directly to historically weak topics if any.

Prioritize MBBS relevance (anatomy, physiology, pathology, pharmacology, micro, community medicine, OSCE/OSPE where relevant).
Encourage active recall (flashcards/Anki), spaced repetition, case images/radiographs, and MCQs with error logging.

Respond with JSON ONLY in this exact schema:
{{ "tasks": [ {{ "title": "str", "due_date": "YYYY-MM-DD", "hours": 1, "modality": "str (optional)", "focus": ["str"], "resource_hints": ["str"], "deliverable": "str", "practice_count": 30, "notes": "str" }} ] }}
""".strip(),
        }

        raw_tasks = _llm_plan([{"role": "system", "content": SYSTEM_PROMPT}, user_prompt], model)
        print("LLM returned tasks:", raw_tasks)
        if not raw_tasks:
            raw_tasks = _fallback_plan(upc, weak_topics, today)

        tasks_json = _postprocess_tasks(raw_tasks, upc, today)
=======
        select(PastItem).where(PastItem.student_id == student_id, PastItem.course == course)
    ).all()
    weak = [p.topic for p in past if (p.mark or 0.0) < 0.5]

    created: List[StudyTask] = []
    if use_llm and _client is None:
        raise RuntimeError("LLM requested but not configured")

    for upc in upcs:
        db.execute(delete(StudyTask).where(
            StudyTask.student_id == student_id,
            StudyTask.course == course,
            StudyTask.event_idx == upc.idx
        ))

        # Try new detailed variant first
        tasks_json = []
        if use_llm:
            tasks_json = _llm_topic_plan_with_path(upc, weak)
            if not tasks_json:
                log.info("[LLM] fallback to simpler topic plan for %s", upc.topic)
                tasks_json = _llm_topic_plan(upc, weak)
            if not tasks_json:
                log.warning("[LLM] no tasks via LLM for %s; fallback plan", upc.topic)

        if not tasks_json:
            tasks_json = _fallback_plan(upc, weak)
>>>>>>> 7c62fda1

        # Postprocess & persist
        for t in tasks_json:
            # Validate again and coerce (defensive)
            try:
<<<<<<< HEAD
                due = date.fromisoformat(str(t["due_date"])[:10])
                # clamp once more
                if due < today:
                    due = today
                if due > upc.date:
                    due = upc.date
                hours = int(t.get("hours", 1))
                hours = max(1, min(3, hours))
                title = str(t["title"])[:200]
=======
                due = date.fromisoformat(str(t.get("due_date", upc.date.isoformat())))
>>>>>>> 7c62fda1
            except Exception:
                due = upc.date
            hrs = int(t.get("hours", 1) or 1)
            title = str(t.get("title", ""))[:200]
            topic_for_row = (t.get("topic") or upc.topic)[:120]
            row = StudyTask(
                student_id=student_id,
                course=course,
                event_idx=upc.idx,
                title=title,
                topic=topic_for_row,
                due_date=due,
                hours=hrs,
                status="not_started",
                completion_percent=0,
            )
<<<<<<< HEAD
            db.add(task)
            db.flush()  # assign id, etc.
            created_tasks.append(task)

    # ---- Serialize BEFORE commit (prevents expired/refresh issues) ----
    payload: List[Dict[str, Any]] = [
        {
            "id": t.id,
            "student_id": t.student_id,
            "course": t.course,
            "event_idx": t.event_idx,
            "title": t.title,
            "topic": t.topic,
            "due_date": t.due_date.isoformat(),
            "hours": t.hours,
            "status": t.status,
            "completion_percent": t.completion_percent,
        }
        for t in created_tasks
    ]

    db.commit()
    return payload
=======
            db.add(row)
            created.append(row)

    db.commit()
    return created

# --- Enrichment with fallback for JSON errors ---
def fetch_topic_enrichment(course: str, topics: List[str]) -> Dict[str, Dict[str, Any]]:
    import json
    if _client is None:
        # fallback deterministic
        out: Dict[str, Dict[str, Any]] = {}
        for t in topics:
            subs = [f"{t}: core concepts", f"{t}: clinical relevance", f"{t}: imaging", f"{t}: MCQ pitfalls"]
            res = [
                {"title": f"{t} overview", "url": f"https://pubmed.ncbi.nlm.nih.gov/?term={t.replace(' ', '%20')}", "kind": "article"},
                {"title": f"{t} lecture", "url": f"https://www.youtube.com/results?search_query={t.replace(' ', '+')}+mbbs", "kind": "video"},
            ]
            out[t] = {"subtopics": subs, "resources": res}
            out[t]["pubmed"] = _build_pubmed_queries(t, subs)
        return out

    user = {
        "role": "user",
        "content": (
            "You are an expert MBBS content curator. Topics: " + ", ".join(topics) +
            "\nReturn strict JSON mapping each topic to {subtopics: [..], resources: [..]}. "\
            "4-8 subtopics and 3-6 resources each. No commentary."
        )
    }
    messages = [{"role": "system", "content": SYSTEM_ENRICH_PROMPT}, user]

    parsed = _chat_json(messages)
    if parsed is None:
        log.warning("[LLM] enrichment JSON failed, using fallback for %s", topics)
        return fetch_topic_enrichment(course, topics)  # recursion but will go fallback path if _client is None

    out: Dict[str, Dict[str, Any]] = {}
    for t in topics:
        node = parsed.get(t)
        if not isinstance(node, dict):
            subs = [f"{t}: core concepts", f"{t}: MCQ pitfalls"]
            res = [{"title": f"{t} fallback", "url": f"https://pubmed.ncbi.nlm.nih.gov/?term={t.replace(' ', '%20')}", "kind": "article"}]
            out[t] = {"subtopics": subs, "resources": res}
        else:
            subs = [str(s) for s in node.get("subtopics", [])][:8]
            clean_res: List[Dict[str, str]] = []
            for r in (node.get("resources") or [])[:6]:
                try:
                    clean_res.append({
                        "title": str(r.get("title", ""))[:200],
                        "url": str(r.get("url", "")),
                        "kind": str(r.get("kind", "site")).lower(),
                    })
                except Exception:
                    continue
            out[t] = {"subtopics": subs, "resources": clean_res}
        out[t]["pubmed"] = _build_pubmed_queries(t, out[t]["subtopics"])
    return out

# --- Subtopic map endpoints ---
def subtopic_map_user_prompt(topic: str, course: str) -> Dict[str, str]:
    return {
        "role": "user",
        "content": f"""
Course: {course}
Topic: {topic}

Produce STRICT JSON:
{{
  "topic": "str",
  "subtopics": [ {{ "section":"str", "items":["str", ...] }} ],
  "study_path": [ {{ "step":1, "title":"str","modality":"Reading|Anki|MCQ|Cases|OSCE", "action":"str", "deliverable":"str", "time_box_hours":1 }} ],
  "resource_hints": ["str", ...]
}}
"""
    }

def fetch_subtopic_map(topic: str, course: str) -> Optional[Dict[str, Any]]:
    data = _chat_json([{"role": "system", "content": SYSTEM_SUBTOPIC_MAP}, subtopic_map_user_prompt(topic, course)],
                      max_tokens=1400)
    if not isinstance(data, dict):
        log.warning("[LLM] subtopic_map JSON invalid for %s", topic)
        return None
    data["topic"] = str(data.get("topic", topic))[:200]
    data["subtopics"] = data.get("subtopics", [])
    data["study_path"] = data.get("study_path", [])
    data["resource_hints"] = data.get("resource_hints", [])
    return data

def fetch_subtopic_map_with_pubmed(topic: str, course: str) -> Optional[Dict[str, Any]]:
    m = fetch_subtopic_map(topic, course)
    if not m:
        return None
    sub_items: List[str] = []
    for sec in m.get("subtopics", []):
        sub_items.extend(sec.get("items", []))
    sub_items = [s for s in sub_items if s][:12]
    m["pubmed"] = _build_pubmed_queries(topic, sub_items)
    return m
>>>>>>> 7c62fda1
<|MERGE_RESOLUTION|>--- conflicted
+++ resolved
@@ -1,18 +1,3 @@
-<<<<<<< HEAD
-# app/services/plan.py
-from datetime import timedelta, date, datetime
-from functools import lru_cache
-from typing import List, Dict, Any, Optional
-import os
-import json
-import math
-import random
-from collections import Counter
-import re
-
-from sqlalchemy.orm import Session
-from sqlalchemy import select, and_
-=======
 from __future__ import annotations
 
 """
@@ -33,72 +18,10 @@
 
 from sqlalchemy.orm import Session
 from sqlalchemy import select, delete
->>>>>>> 7c62fda1
 
 from app.models.entities import PastItem, UpcomingEvent, StudyTask
 from app.core.config import settings
 
-<<<<<<< HEAD
-
-# -------- LLM / Groq client --------
-
-@lru_cache
-def get_groq_client():
-    """
-    Return a cached Groq client. Raises a clear error if the key isn't set.
-    Import happens inside to avoid hard dependency at import time.
-    """
-    from groq import Groq  # local import to keep module import cheap
-    key = getattr(settings, "GROQ_API_KEY", None) or os.getenv("GROQ_API_KEY")
-    if not key:
-        raise RuntimeError("Missing GROQ_API_KEY. Set it in your environment or settings.")
-    return Groq(api_key=key)
-
-
-DEFAULT_MODEL: str = getattr(settings, "GROQ_MODEL", "llama-3.3-70b-versatile")
-
-SYSTEM_PROMPT = (
-    "You are a medical education coach. Create concise, actionable study tasks for MBBS students. "
-    "Use evidence-based strategies (spaced repetition, active recall, case-based learning, interleaving). "
-    "Keep each task specific and time-bounded. Output JSON ONLY following the schema.\n"
-    "STRICT RULES:\n"
-    "- REQUIRED FIELDS per task: title (<=120 chars), due_date (YYYY-MM-DD), hours (1–3).\n"
-    "- OPTIONAL DETAIL FIELDS (encouraged): modality (e.g., 'Anki', 'OSCE drill', 'MCQ timed'), "
-    "  focus (key subtopics), resource_hints (short list), deliverable (what to produce), "
-    "  practice_count (e.g., number of items/MCQs), notes (1–2 concise lines).\n"
-    "- Generate ORIGINAL task titles; avoid boilerplate archetypes repeated across topics.\n"
-    "- Vary modalities and subfocus (e.g., nerves/vessels/spaces; radiographs; OSPE/OSCE checklists; diagram redraws).\n"
-    "- Organize tasks like a routine: progressive difficulty, alternate modalities (read -> recall -> cases -> MCQs -> refine).\n"
-    "- Prefer evenly spaced dates between today and the event date; avoid multiple tasks on the same day unless the event is < 3 days away.\n"
-    "- Use MBBS-appropriate verbs and artifacts (Anki/flashcards, OSCE-style cases, MCQs, images/radiographs, diagrams).\n"
-    "- Never include commentary, markdown, or code — JSON only.\n"
-    "RESPONSE SCHEMA:\n"
-    "{ \"tasks\": [ { "
-    "\"title\": \"str\", "
-    "\"due_date\": \"YYYY-MM-DD\", "
-    "\"hours\": 1, "
-    "\"modality\": \"str (optional)\", "
-    "\"focus\": [\"str\", \"str\"] (optional), "
-    "\"resource_hints\": [\"str\", \"str\"] (optional), "
-    "\"deliverable\": \"str (optional)\", "
-    "\"practice_count\": 30 (optional), "
-    "\"notes\": \"str (optional)\" } ] }"
-)
-
-# ---- LLM call wrapper ----
-def _llm_plan(messages: List[Dict[str, Any]], model_override: Optional[str]) -> List[Dict[str, Any]]:
-    """
-    Call Groq chat.completions and return a list of tasks (dicts).
-    On any failure or bad JSON, return [] so the caller can fallback.
-    """
-    try:
-        client = get_groq_client()
-        chosen_model = model_override or DEFAULT_MODEL
-        print("Using Groq model:", chosen_model)
-    except Exception as e:
-        print("Groq client error:", e)
-        return []
-=======
 log = logging.getLogger(__name__)
 
 # --- Patch internal Groq httpx wrappers to drop unsupported "proxies" kwarg ---
@@ -147,461 +70,25 @@
     "You are an MBBS academic coach. Extract exam-relevant subtopics and build a stepwise study map (modality, action, deliverable, time). "
     "Return STRICT JSON, no commentary."
 )
->>>>>>> 7c62fda1
 
 def _chat_json(messages: List[Dict[str, Any]], *, max_tokens: int = 2000) -> Optional[Dict[str, Any]]:
     if _client is None:
         return None
     try:
-<<<<<<< HEAD
-        resp = client.chat.completions.create(
-            model=chosen_model,
-            temperature=0.6,          # more variety while keeping structure
-            max_tokens=1600,          # allow richer details
-            messages=messages,
-=======
         resp = _client.chat.completions.create(
             model=DEFAULT_MODEL,
             temperature=0.2,
             max_tokens=max_tokens,
->>>>>>> 7c62fda1
             response_format={"type": "json_object"},
             messages=messages,
         )
         content = resp.choices[0].message.content
     except Exception as e:
-<<<<<<< HEAD
-        print("Groq completion error:", e)
-        return []
-=======
         log.error("[LLM] chat failed: %s", e, exc_info=True)
         return None
->>>>>>> 7c62fda1
-
+
+    import json
     try:
-<<<<<<< HEAD
-        parsed = json.loads(content or "{}")
-        if isinstance(parsed, dict) and isinstance(parsed.get("tasks"), list):
-            return parsed["tasks"]
-        if isinstance(parsed, list):
-            return parsed
-    except Exception as e:
-        print("JSON parse error:", e)
-    return []
-
-
-def _evenly_spread_dates(n: int, start: date, end: date) -> List[date]:
-    """Return n dates from start..end inclusive, roughly evenly spaced and strictly non-decreasing."""
-    if start > end:
-        start, end = end, start
-    if n <= 1:
-        return [end]
-    total_days = (end - start).days
-    if total_days <= 0:
-        return [end for _ in range(n)]
-    # spread including both ends
-    return [start + timedelta(days=round(i * total_days / (n - 1))) for i in range(n)]
-
-
-def _sanitize_title(t: str, topic: str) -> str:
-    t = (t or "").strip()
-    if not t:
-        return f"Study block: {topic}"
-    if len(t) > 120:
-        t = t[:118] + "…"
-    return t
-
-
-def _is_mbbs_relevant(title: str) -> bool:
-    # very soft heuristic; we only flag obviously generic items
-    generic = ["study", "read", "note", "research", "google", "random"]
-    return not all(g in title.lower() for g in generic)
-
-
-def _shorten_with_ellipsis_at_word_boundary(s: str, limit: int) -> str:
-    s = (s or "").strip()
-    if len(s) <= limit:
-        return s
-    # keep to nearest previous word boundary to avoid ugly partials
-    cut = s[:limit]
-    cut = re.sub(r"\W*\w*$", "", cut)  # drop partial trailing word
-    if not cut:
-        cut = s[:limit]
-    return cut + "…"
-
-
-# ---------- Tag normalization (robust & compact) ----------
-
-_TAG_MAX = 14  # hard cap per tag; if longer, drop the tag entirely (no ellipsis)
-_ALLOWED_TAGS = {
-    # modality canonicalization
-    "anki": "Anki",
-    "flash": "Anki",
-    "flashcards": "Anki",
-    "mcq": "MCQ",
-    "quiz": "MCQ",
-    "case": "Cases",
-    "cases": "Cases",
-    "vignette": "Cases",
-    "diagram": "Diagram",
-    "redraw": "Diagram",
-    "osce": "OSCE",
-    "ospe": "OSCE",
-    "reading": "Reading",
-    "read": "Reading",
-}
-
-_FOCUS_MAP = {
-    # map verbose focus to compact codes
-    "high-yield": "HY",
-    "high yield": "HY",
-    "integrations": "Integrations",
-    "stations": "Stations",
-    "steps": "Steps",
-    "radiographs": "Radiographs",
-    "images": "Images",
-    "landmarks": "Landmarks",
-    "relations": "Relations",
-}
-
-_DELIVERABLE_MAP = {
-    "concept map": "Concept map",
-    "outline": "Outline",
-    "checklist": "Checklist",
-    "error log": "Error log",
-    "notes": "Notes",
-    "labeled diagram": "Labeled diagram",
-}
-
-
-def _canon_from_text(text: str) -> Optional[str]:
-    t = (text or "").strip().lower()
-    if not t:
-        return None
-    for key, val in _ALLOWED_TAGS.items():
-        if key in t:
-            return val
-    return None
-
-
-def _compress_focus_tokens(focus: Any, topic: str) -> List[str]:
-    """
-    Return up to 2 short focus tags.
-    - drop tokens that repeat or include the topic
-    - ignore tokens with ':' (like 'focus: Clinical Anatomy')
-    - map verbose -> compact when possible
-    """
-    if not isinstance(focus, list):
-        return []
-    out = []
-    topic_l = (topic or "").lower()
-    for raw in focus:
-        tok = str(raw or "").strip()
-        if not tok or ":" in tok:
-            continue
-        tl = tok.lower()
-        if topic_l and (topic_l in tl):
-            continue
-        # compact mapping
-        for k, v in _FOCUS_MAP.items():
-            if k in tl:
-                tok = v
-                break
-        # drop overly long focus tokens
-        if len(tok) > _TAG_MAX:
-            continue
-        # dedupe case-insensitive
-        if all(tok.lower() != o.lower() for o in out):
-            out.append(tok)
-        if len(out) >= 2:
-            break
-    return out
-
-
-def _deliverable_tag(text: Any) -> Optional[str]:
-    t = str(text or "").strip().lower()
-    if not t:
-        return None
-    for k, v in _DELIVERABLE_MAP.items():
-        if k in t:
-            return v
-    # last resort: keep a very short token if it is short enough
-    if len(t) <= 10:
-        return t.capitalize()
-    return None
-
-
-def _extract_detail_tags(task: Dict[str, Any], topic: str) -> List[str]:
-    """
-    Convert rich optional fields into compact, standardized tags.
-    Rules:
-      - Use canonical tags for modality.
-      - Practice count attaches to MCQ as 'MCQ xN'; otherwise 'N items'.
-      - Focus: up to 2 short tokens, skipping topic and 'focus:' noise.
-      - Deliverable: mapped to an approved short tag.
-      - No ellipses inside tags; if too long, drop.
-      - Max 3 tags total.
-    """
-    tags: List[str] = []
-
-    # 1) Modality
-    modality = str(task.get("modality", "") or "").strip()
-    mtag = _canon_from_text(modality)
-    if mtag:
-        tags.append(mtag)
-
-    # 2) Practice count
-    pc = task.get("practice_count")
-    pc_int = None
-    try:
-        if pc is not None:
-            pc_int = int(pc)
-    except Exception:
-        pc_int = None
-    if pc_int and pc_int > 0:
-        if "MCQ" in tags:
-            tags.append(f"x{pc_int}")  # pairs with MCQ
-        else:
-            # keep short; if too long, drop later
-            tags.append(f"{pc_int} items")
-
-    # 3) Focus
-    tags.extend(_compress_focus_tokens(task.get("focus"), topic))
-
-    # 4) Deliverable
-    dtag = _deliverable_tag(task.get("deliverable"))
-    if dtag:
-        tags.append(dtag)
-
-    # 5) Filter by length and allowed chars; dedupe
-    cleaned: List[str] = []
-    seen = set()
-    for t in tags:
-        t = (t or "").strip()
-        if not t:
-            continue
-        if len(t) > _TAG_MAX:
-            continue
-        key = t.lower()
-        if key not in seen:
-            seen.add(key)
-            cleaned.append(t)
-
-    # 6) Keep order, cap at 3 tags
-    return cleaned[:3]
-
-
-def _enrich_title_with_details(base_title: str, task: Dict[str, Any], topic: str) -> str:
-    """
-    Add up to 3 compact standardized tags, keeping <=120 chars.
-    We only add tags if there's enough room for at least '  [XXXX]'.
-    """
-    base = _sanitize_title(base_title, topic)
-    tags = _extract_detail_tags(task, topic)
-    if not tags:
-        return base
-
-    # Build suffix incrementally; stop when exceeding 120
-    suffix = ""
-    for tag in tags:
-        candidate = f"{suffix} [{tag}]"
-        if len(base) + len(candidate) <= 120:
-            suffix = candidate
-        else:
-            break
-    return base + suffix
-
-
-# ---------- Fallback plan (varied, spaced, with detail fields) ----------
-
-def _fallback_plan(upc: UpcomingEvent, weak_topics: List[str], today: date) -> List[Dict[str, Any]]:
-    """
-    Rule-based backup when LLM is unavailable or returns invalid JSON.
-    Evenly spread tasks from 'today'..'upc.date' (inclusive), vary titles, and weave weak topics.
-    Includes optional details that postprocessor can compress into titles.
-    """
-    end = upc.date
-    if end < today:
-        end = today
-
-    # decide task count by horizon (aim 4–6)
-    horizon = (end - today).days
-    n = 6 if horizon >= 10 else 5 if horizon >= 5 else max(4, min(5, horizon + 1))
-
-    topic = upc.topic
-    weak_hint = ", ".join([w for w in weak_topics[:2]]) if weak_topics else None
-
-    plan = [
-        {
-            "title": f"Concept map + core reading: {topic}",
-            "modality": "Reading + concept map",
-            "focus": [topic],
-            "resource_hints": ["BRS/standard text", "class notes"],
-            "deliverable": "concept map",
-        },
-        {
-            "title": f"Active recall drill: {topic}",
-            "modality": "Anki",
-            "focus": ([weak_hint] if weak_hint else []) + ["high-yield"],
-            "resource_hints": ["Anki deck", "self-made cloze"],
-            "practice_count": 80,
-            "deliverable": "notes",
-        },
-        {
-            "title": f"Diagram redraw + labeling: {topic}",
-            "modality": "diagram",
-            "focus": ["relations", "landmarks"],
-            "resource_hints": ["atlas images"],
-            "deliverable": "labeled diagram",
-        },
-        {
-            "title": f"Clinical vignettes + images: {topic}",
-            "modality": "cases",
-            "focus": ["radiographs", "images"],
-            "resource_hints": ["case bank", "radiology set"],
-            "practice_count": 15,
-            "deliverable": "notes",
-        },
-        {
-            "title": f"MCQ set (timed) + error log: {topic}",
-            "modality": "MCQ timed",
-            "focus": (([weak_hint] if weak_hint else []) + ["integrations"]),
-            "resource_hints": ["MCQ bank"],
-            "practice_count": 40,
-            "deliverable": "error log",
-        },
-        {
-            "title": f"OSCE/OSPE checklist & quick recap: {topic}",
-            "modality": "OSCE",
-            "focus": ["stations", "steps"],
-            "resource_hints": ["OSCE checklist"],
-            "deliverable": "checklist",
-        },
-    ]
-
-    dates = _evenly_spread_dates(n, today, end)
-
-    # hour heuristics (1–3)
-    base = max(1, min(3, upc.hours // max(1, n)))
-    hours = [max(1, min(3, base)) for _ in range(n)]
-    for i, p in enumerate(plan[:n]):
-        mm = str(p.get("modality", "")).lower()
-        if any(k in mm for k in ["mcq", "case", "osce"]):
-            hours[i] = min(3, hours[i] + 1)
-
-    out = []
-    for i in range(n):
-        item = {
-            "title": plan[i]["title"],
-            "due_date": dates[i].isoformat(),
-            "hours": int(hours[i]),
-        }
-        item.update({k: v for k, v in plan[i].items() if k not in ["title"]})
-        out.append(item)
-    return out
-
-
-# ---------- Post-processing ----------
-
-def _postprocess_tasks(
-    raw_tasks: List[Dict[str, Any]],
-    upc: UpcomingEvent,
-    today: date,
-) -> List[Dict[str, Any]]:
-    """
-    Enforce:
-    - 4–6 tasks
-    - hours 1–3 (int)
-    - due_date clamped between today and event date
-    - titles unique, short, original-ish
-    - routine spacing if clustered
-    - integrate optional detail fields into titles as compact, standardized tags (no ellipses)
-    """
-    if not raw_tasks:
-        return []
-
-    # 1) Coerce + basic validation
-    coerced: List[Dict[str, Any]] = []
-    for t in raw_tasks:
-        try:
-            base_title = str(t.get("title", ""))
-            title = _enrich_title_with_details(_sanitize_title(base_title, upc.topic), t, upc.topic)
-            hours = int(t.get("hours", 1))
-            hours = max(1, min(3, hours))
-            due_s = str(t.get("due_date", upc.date.isoformat()))
-            d = date.fromisoformat(due_s[:10])  # accept date or datetime
-        except Exception:
-            d = upc.date
-            title = _sanitize_title("Study block", upc.topic)
-            hours = 1
-
-        # clamp date
-        if d < today:
-            d = today
-        if d > upc.date:
-            d = upc.date
-
-        coerced.append({"title": title, "due_date": d, "hours": hours})
-
-    # 2) Enforce count 4–6
-    if len(coerced) < 4:
-        pads_needed = 4 - len(coerced)
-        scaffold = [
-            "Active recall (flashcards)",
-            "Image review & labeling",
-            "MCQ set + error log",
-            "Case vignette walkthrough",
-        ]
-        for i in range(pads_needed):
-            coerced.append(
-                {
-                    "title": f"{scaffold[i % len(scaffold)]}: {upc.topic}",
-                    "due_date": upc.date,
-                    "hours": 1,
-                }
-            )
-    elif len(coerced) > 6:
-        coerced = coerced[:6]
-
-    # 3) De-duplicate titles (light normalization)
-    seen = set()
-    uniq: List[Dict[str, Any]] = []
-    for t in coerced:
-        key = t["title"].strip().lower()
-        if key in seen or key == upc.topic.strip().lower():
-            suffix = random.choice([" (recall)", " (MCQs)", " (cases)", " (diagram)"])
-            new_title = (t["title"] + suffix)[:120]
-            key = new_title.strip().lower()
-            t["title"] = new_title
-        if key not in seen:
-            seen.add(key)
-            uniq.append(t)
-    coerced = uniq
-
-    # 4) Force routine spacing if dates are too clustered
-    dates = [t["due_date"] for t in coerced]
-    counts = Counter(dates)
-    # re-spread if ANY duplicate day exists OR if we have fewer than (len(coerced) - 1) unique days
-    if any(c > 1 for c in counts.values()) or len(counts) < len(coerced) - 1:
-        spread = _evenly_spread_dates(len(coerced), today, upc.date)
-        # stable mapping so titles/dates look intentional
-        for i, t in enumerate(sorted(coerced, key=lambda x: (x["due_date"], x["title"]))):
-            t["due_date"] = spread[i]
-
-    # 5) Soft MBBS relevance nudges
-    for t in coerced:
-        if not _is_mbbs_relevant(t["title"]):
-            t["title"] = f"Clinically-applied study: {upc.topic} (MCQs + cases)"
-
-    # 6) Final coerce to serializable dicts
-    finalized = [
-        {"title": t["title"], "due_date": t["due_date"].isoformat(), "hours": int(t["hours"])}
-        for t in coerced
-    ]
-    return finalized
-
-
-=======
         return json.loads(content)
     except Exception as e:
         log.error("[LLM] JSON parse failed: %s — content: %s", e, content, exc_info=True)
@@ -792,30 +279,15 @@
     return tasks
 
 # --- Persist tasks to DB + orchestration ---
->>>>>>> 7c62fda1
 def generate_study_tasks(
     db: Session,
     student_id: int,
     course: str,
-<<<<<<< HEAD
-    model: Optional[str] = None,
-) -> List[Dict[str, Any]]:
-    """
-    Generate tasks ONLY for the selected course. Idempotent per event.
-    Returns a list of plain dicts (serialized before commit) to avoid
-    SQLAlchemy ObjectDeletedError / expired attributes issues.
-    """
-    today = date.today()
-
-    # Upcoming events for this course
-    upcomings = db.scalars(
-=======
     *,
     final_only: bool = False,
     use_llm: bool = True
 ) -> List[StudyTask]:
     upcs = db.scalars(
->>>>>>> 7c62fda1
         select(UpcomingEvent).where(
             UpcomingEvent.student_id == student_id,
             UpcomingEvent.course == course,
@@ -823,59 +295,6 @@
     ).all()
 
     past = db.scalars(
-<<<<<<< HEAD
-        select(PastItem).where(
-            PastItem.student_id == student_id,
-            PastItem.course == course,
-        )
-    ).all()
-    weak_topics = [p.topic for p in past if getattr(p, "mark", 0) < 0.5]
-
-    created_tasks: List[StudyTask] = []
-
-    for upc in upcomings:
-        # ---- Idempotency: skip if tasks already exist for this event ----
-        existing = db.scalars(
-            select(StudyTask).where(
-                and_(
-                    StudyTask.student_id == student_id,
-                    StudyTask.course == upc.course,
-                    StudyTask.event_idx == upc.idx,
-                )
-            )
-        ).first()
-        if existing:
-            # already generated for this event; skip creating duplicates
-            continue
-
-        user_prompt = {
-            "role": "user",
-            "content": f"""
-Student is preparing for upcoming topic "{upc.topic}" in the course "{upc.course}" on {upc.date}.
-They have approximately {upc.hours} study hours in total before the event.
-Historically weak topics for this course: {", ".join(weak_topics) if weak_topics else "None"}.
-
-Create 4–6 granular tasks with:
-- REQUIRED: "title" (<=120 chars, ORIGINAL), "due_date" (YYYY-MM-DD, strictly between today ({today}) and the event date ({upc.date})), "hours" (integer 1–3).
-- OPTIONAL (encouraged): "modality", "focus" (list), "resource_hints" (list), "deliverable", "practice_count", "notes".
-- Avoid placing multiple tasks on the same calendar day unless {upc.date} is within 3 days of {today}.
-- Spread like a routine (progression + interleaving), and tie at least one task directly to historically weak topics if any.
-
-Prioritize MBBS relevance (anatomy, physiology, pathology, pharmacology, micro, community medicine, OSCE/OSPE where relevant).
-Encourage active recall (flashcards/Anki), spaced repetition, case images/radiographs, and MCQs with error logging.
-
-Respond with JSON ONLY in this exact schema:
-{{ "tasks": [ {{ "title": "str", "due_date": "YYYY-MM-DD", "hours": 1, "modality": "str (optional)", "focus": ["str"], "resource_hints": ["str"], "deliverable": "str", "practice_count": 30, "notes": "str" }} ] }}
-""".strip(),
-        }
-
-        raw_tasks = _llm_plan([{"role": "system", "content": SYSTEM_PROMPT}, user_prompt], model)
-        print("LLM returned tasks:", raw_tasks)
-        if not raw_tasks:
-            raw_tasks = _fallback_plan(upc, weak_topics, today)
-
-        tasks_json = _postprocess_tasks(raw_tasks, upc, today)
-=======
         select(PastItem).where(PastItem.student_id == student_id, PastItem.course == course)
     ).all()
     weak = [p.topic for p in past if (p.mark or 0.0) < 0.5]
@@ -903,25 +322,11 @@
 
         if not tasks_json:
             tasks_json = _fallback_plan(upc, weak)
->>>>>>> 7c62fda1
 
         # Postprocess & persist
         for t in tasks_json:
-            # Validate again and coerce (defensive)
             try:
-<<<<<<< HEAD
-                due = date.fromisoformat(str(t["due_date"])[:10])
-                # clamp once more
-                if due < today:
-                    due = today
-                if due > upc.date:
-                    due = upc.date
-                hours = int(t.get("hours", 1))
-                hours = max(1, min(3, hours))
-                title = str(t["title"])[:200]
-=======
                 due = date.fromisoformat(str(t.get("due_date", upc.date.isoformat())))
->>>>>>> 7c62fda1
             except Exception:
                 due = upc.date
             hrs = int(t.get("hours", 1) or 1)
@@ -938,31 +343,6 @@
                 status="not_started",
                 completion_percent=0,
             )
-<<<<<<< HEAD
-            db.add(task)
-            db.flush()  # assign id, etc.
-            created_tasks.append(task)
-
-    # ---- Serialize BEFORE commit (prevents expired/refresh issues) ----
-    payload: List[Dict[str, Any]] = [
-        {
-            "id": t.id,
-            "student_id": t.student_id,
-            "course": t.course,
-            "event_idx": t.event_idx,
-            "title": t.title,
-            "topic": t.topic,
-            "due_date": t.due_date.isoformat(),
-            "hours": t.hours,
-            "status": t.status,
-            "completion_percent": t.completion_percent,
-        }
-        for t in created_tasks
-    ]
-
-    db.commit()
-    return payload
-=======
             db.add(row)
             created.append(row)
 
@@ -1062,5 +442,4 @@
         sub_items.extend(sec.get("items", []))
     sub_items = [s for s in sub_items if s][:12]
     m["pubmed"] = _build_pubmed_queries(topic, sub_items)
-    return m
->>>>>>> 7c62fda1
+    return m